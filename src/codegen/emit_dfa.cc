#include <stddef.h>
#include "src/util/c99_stdint.h"
#include <algorithm>
#include <ostream>
#include <set>
#include <string>
#include <utility>
#include <valarray>
#include <vector>

#include "src/adfa/action.h"
#include "src/adfa/adfa.h"
#include "src/codegen/bitmap.h"
#include "src/codegen/emit.h"
#include "src/codegen/go.h"
#include "src/codegen/input_api.h"
#include "src/codegen/label.h"
#include "src/codegen/output.h"
#include "src/msg/location.h"
#include "src/msg/msg.h"
#include "src/options/opt.h"
#include "src/regexp/rule.h"
#include "src/regexp/tag.h"
#include "src/skeleton/skeleton.h"
#include "src/util/counter.h"
#include "src/util/string_utils.h"


namespace re2c {

static void emit_state(Output &output, const State *s, bool used_label, CodeStmts *stmts)
{
    const opt_t *opts = output.block().opts;
    code_alc_t &alc = output.allocator;
    Scratchbuf &o = output.scratchbuf;

    if (used_label) {
        o.str(opts->labelPrefix).label(s->label).cstr(":");
        append_stmt(stmts, code_stmt_textraw(alc, o.flush()));
    }
    if (opts->dFlag && (s->action.type != Action::INITIAL)) {
        o.str(opts->yydebug).cstr("(").label(s->label).cstr(", ").str(output_expr_peek(opts))
            .cstr(");");
        append_stmt(stmts, code_stmt_text(alc, o.flush()));
    }
}

static void emit_eof(Output &output, const Code *code, CodeStmts *stmts)
{
    const opt_t *opts = output.block().opts;
    code_alc_t &alc = output.allocator;
    Scratchbuf &o = output.scratchbuf;

    if (opts->eof == NOEOF) return;

    // EOF label
    o.str(opts->labelPrefix).cstr("eof:");
    append_stmt(stmts, code_stmt_textraw(alc, o.flush()));

    // source line directive
    append_stmt(stmts, code_line_info_input(alc, code->loc));

    // user-defined semantic action for EOF rule
    o.str(code->text);
    append_stmt(stmts, code_stmt_text(alc, o.flush()));

    // output line directive
    append_stmt(stmts, code_line_info_output(alc));
}

void DFA::count_used_labels(const opt_t *opts)
{
    // In '-f' mode, default state is always state 0
    if (opts->fFlag) {
        used_labels.insert(label_t::first());
    }
    if (opts->startlabel_force && opts->startlabel.empty()) {
        used_labels.insert(start_label);
    }
    // FIXME: default label may be used by EOF checks, but they are generated
    // later and at this point we do not know if default label is really used
    if (defstate && opts->eof != NOEOF) {
        used_labels.insert(defstate->label);
    }
    for (State * s = head; s; s = s->next) {
<<<<<<< HEAD
        s->go.used_labels(used);
        if (opts->eof != NOEOF && s->rule != Rule::NONE && !endstate(s)) {
            used.insert(finstates[s->rule]->label);
        }
=======
        s->go.used_labels(used_labels);
>>>>>>> 14c5bea6
    }
    for (uint32_t i = 0; i < accepts.size(); ++i) {
        used_labels.insert(accepts[i].first->label);
    }
    // must go last: it needs the set of used labels
    if (used_labels.count(head->label)) {
        used_labels.insert(initial_label);
    }
}

void DFA::emit_body(Output &output, uint32_t ind, CodeStmts *stmts) const
{
    const opt_t *opts = output.block().opts;
    code_alc_t &alc = output.allocator;
    Scratchbuf &o = output.scratchbuf;

    gen_settags(output, stmts, *this, tags0, false /* delayed */);

    // If DFA has transitions to initial state, then initial state
    // has a piece of code that advances input position. Wee must
    // skip it when entering DFA.
    if (used_labels.count(head->label)) {
        o.cstr("goto ").str(opts->labelPrefix).label(initial_label).cstr(";");
        append_stmt(stmts, code_stmt_text(alc, o.flush()));
    }

    for (State * s = head; s; s = s->next) {
        emit_state(output, s, used_labels.count(s->label), stmts);
        emit_action(output, ind, *this, s, stmts);
        s->go.emit(output, *this, s, stmts);
    }

    emit_eof(output, this->eof_action, stmts);
}

void DFA::emit_dot(Output &output, CodeStmts *program) const
{
    const opt_t *opts = output.block().opts;
    code_alc_t &alc = output.allocator;
    Scratchbuf &o = output.scratchbuf;

    if (opts->cFlag) {
        o.str(cond).cstr(" -> ").label(head->label);
        append_stmt(program, code_stmt_text(alc, o.flush()));
    }

    for (State *s = head; s; s = s->next) {
        if (s->action.type == Action::ACCEPT) {
            const accept_t &accs = *s->action.info.accepts;
            for (uint32_t i = 0; i < accs.size(); ++i) {
                o.label(s->label).cstr(" -> ").label(accs[i].first->label)
                    .cstr(" [label=\"yyaccept=").u32(i).cstr("\"]");
                append_stmt(program, code_stmt_text(alc, o.flush()));
            }
        }
        else if (s->action.type == Action::RULE) {
            const Code *action = rules[s->action.info.rule].code;
            if (!action->autogen) {
                o.label(s->label).cstr(" [label=\"")
                    .str(msg.filenames[action->loc.file]).cstr(":")
                    .u32(action->loc.line).cstr("\"]");
                append_stmt(program, code_stmt_text(alc, o.flush()));
            }
        }
        s->go.emit(output, *this, s, program);
    }
}

void gen_code(Output &output, dfas_t &dfas)
{
    OutputBlock &ob = output.block();
    const opt_t *opts = ob.opts;

    dfas_t::const_iterator i, b = dfas.begin(), e = dfas.end();
    if (b == e) return;

    for (i = b; i != e; ++i) {
        const bool first = i == b;
        DFA &dfa = *(*i);

        // start_label points to the beginning of current re2c block
        // (prior to condition dispatch in '-c' mode)
        // it can forced by configuration 're2c:startlabel = <integer>;'
        dfa.start_label = output.label_counter.next();

        // initial_label points to the beginning of DFA
        // in '-c' mode this is NOT equal to start_label
        // TODO: remove special case for skeleton and fix test results.
        dfa.initial_label = opts->cFlag && (first || opts->target == TARGET_SKELETON)
            ? output.label_counter.next () : dfa.start_label;

        for (State * s = dfa.head; s; s = s->next) {
            s->label = output.label_counter.next();
        }

        dfa.count_used_labels(opts);

        dfa.head->action.set_initial(dfa.initial_label);
    }

    code_alc_t &alc = output.allocator;
    Scratchbuf &o = output.scratchbuf;
    CodeStmts *program = code_stmts(alc);
    uint32_t ind;

    if (opts->target == TARGET_DOT) {
        ind = 0;

        o.cstr("digraph re2c {");
        append_stmt(program, code_stmt_text(alc, o.flush()));

        append_stmt(program, code_cond_goto(alc));

        for (i = b; i != e; ++i) {
            (*i)->emit_dot(output, program);
        }

        o.cstr("}");
        append_stmt(program, code_stmt_text(alc, o.flush()));
    }
    else if (opts->target == TARGET_SKELETON) {
        ind = 2;
        for (i = b; i != e; ++i) {
            DFA &dfa = *(*i);
            if (!output.skeletons.insert(dfa.name).second) continue;

            append_stmt(program, code_verbatim(alc,
                emit_start(o, opts, dfa, dfa.bitmaps.gen(output), output.msg)));
            dfa.emit_body(output, ind, program);
            append_stmt(program, code_verbatim(alc, emit_end(o, opts, dfa)));
        }
    }
    else {
        ind = output.block().opts->topIndent;

        CodeStmts *program1 = code_stmts(alc);
        for (i = b; i != e; ++i) {
            const bool first = i == b;
            DFA &dfa = *(*i);

            CodeStmts *bms = dfa.bitmaps.gen(output);

            if (first && opts->fFlag) {
                append_stmt(program1, code_stmt_textraw(alc, ""));
            }

            if (first && !opts->fFlag) {
                append_stmt(program1, code_yych_decl(alc));
                append_stmt(program1, code_yyaccept_def(alc));
            }

            if (!opts->cFlag) {
                append_stmts(program1, bms);
            }

            if (first && opts->cFlag && opts->gFlag) {
                append_stmt(program1, code_cond_table(alc));
            }

            if (opts->fFlag && !output.state_goto) {
                append_stmt(program1, code_state_goto(alc));
                output.state_goto = true;
            }

            // start label
            if (first && opts->cFlag && dfa.used_labels.count(dfa.start_label)) {
                o.str(opts->labelPrefix).label(dfa.start_label).cstr(":");
                append_stmt(program1, code_stmt_textraw(alc, o.flush()));
            }

            // user-defined start label
            if (first && !opts->startlabel.empty()) {
                o.str(opts->startlabel).cstr(":");
                append_stmt(program1, code_stmt_textraw(alc, o.flush()));
            }

            if (opts->cFlag && !output.cond_goto) {
                append_stmt(program1, code_cond_goto(alc));
                output.cond_goto = true;
            }

            if (opts->cFlag && !dfa.cond.empty()) {
                if (opts->condDivider.length()) {
                    std::string divider = opts->condDivider;
                    strrreplace(divider, opts->condDividerParam, dfa.cond);
                    o.str(divider);
                    append_stmt(program1, code_stmt_textraw(alc, o.flush()));
                }
                o.str(opts->condPrefix).str(dfa.cond).cstr(":");
                append_stmt(program1, code_stmt_textraw(alc, o.flush()));
            }

            // generate code for DFA
            CodeStmts *body = code_stmts(alc);
            dfa.emit_body(output, ind, body);

            // TODO: instead of rechecking bitmap-related conditions, just check if
            // the code for bitmaps is NULL (requires trivial changes in tests)
            if (opts->cFlag && opts->bFlag && !dfa.bitmaps.empty()) {
                CodeStmts *block = code_stmts(alc);
                append_stmts(block, bms);
                append_stmts(block, body);
                append_stmt(program1, code_block(alc, block, CodeBlock::WRAPPED));
            }
            else {
                append_stmts(program1, body);
            }
        }

        bool have_bitmaps = false;
        for (i = b; i != e; ++i) {
            have_bitmaps |= !(*i)->bitmaps.empty();
        }
        const bool prolog = (opts->fFlag && opts->gFlag)
            || (!opts->fFlag && (ob.used_yyaccept || opts->bEmitYYCh))
            || (opts->bFlag && !opts->cFlag && have_bitmaps)
            || (opts->cFlag && opts->gFlag);

        append_stmt(program, code_stmt_textraw(alc, ""));
        append_stmt(program, code_line_info_output(alc));

        if (prolog) {
            append_stmt(program, code_block(alc, program1, CodeBlock::WRAPPED));
        }
        else {
            ind = ind == 0 ? 1 : ind;
            append_stmts(program, program1);
        }
    }

    output.wdelay_stmt(ind, code_block(alc, program, CodeBlock::RAW));
}

std::string vartag_name(tagver_t ver, const std::string &prefix)
{
    std::ostringstream s;
    s << prefix << ver;
    return s.str();
}

std::string vartag_expr(tagver_t ver, const std::string &prefix, const std::string &expression)
{
    const std::string s = vartag_name(ver, prefix);
    std::string e = expression;
    strrreplace(e, "@@", s);
    return e;
}

} // end namespace re2c<|MERGE_RESOLUTION|>--- conflicted
+++ resolved
@@ -83,14 +83,10 @@
         used_labels.insert(defstate->label);
     }
     for (State * s = head; s; s = s->next) {
-<<<<<<< HEAD
-        s->go.used_labels(used);
+        s->go.used_labels(used_labels);
         if (opts->eof != NOEOF && s->rule != Rule::NONE && !endstate(s)) {
-            used.insert(finstates[s->rule]->label);
-        }
-=======
-        s->go.used_labels(used_labels);
->>>>>>> 14c5bea6
+            used_labels.insert(finstates[s->rule]->label);
+        }
     }
     for (uint32_t i = 0; i < accepts.size(); ++i) {
         used_labels.insert(accepts[i].first->label);
